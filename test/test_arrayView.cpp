/*
*  Copyright 2016 Ivan Ryabov
*
*  Licensed under the Apache License, Version 2.0 (the "License");
*  you may not use this file except in compliance with the License.
*  You may obtain a copy of the License at
*
*      http://www.apache.org/licenses/LICENSE-2.0
*
*  Unless required by applicable law or agreed to in writing, software
*  distributed under the License is distributed on an "AS IS" BASIS,
*  WITHOUT WARRANTIES OR CONDITIONS OF ANY KIND, either express or implied.
*  See the License for the specific language governing permissions and
*  limitations under the License.
*/
/*******************************************************************************
 * libSolace Unit Test Suit
 *	@file test/test_arrayView.cpp
 *	@brief		Test set of Solace::ArrayView
 ******************************************************************************/
#include <solace/arrayView.hpp>    // Class being tested.

#include <gtest/gtest.h>
#include "mockTypes.hpp"

using namespace Solace;

template <typename T, size_t N>
typename ArrayView<T>::size_type nativeArrayLength(const T (& SOLACE_UNUSED(t))[N]) { return N; }

template <typename T, size_t N, typename F>
T* generateTestArray(T (&carray)[N], F generator) {
    for (size_t i = 0; i < N; ++i) {
        carray[i] = generator(i);
    }

    return carray;
}

int fillOdd(size_t i) {
    return static_cast<int>(2*i) - 1;
}

int fillEven(size_t i) {
    static constexpr int bias = 2928;

    return 2*static_cast<int>(i) + bias;
}


template <typename T>
std::ostream& operator<< (std::ostream& ostr, const Solace::ArrayView<T>& a) {
    ostr << '[';

    for (typename Solace::ArrayView<T>::size_type end = a.size(), i = 0; i < end; ++i) {
        ostr << a[i];
        if (i < end - 1) {
            ostr << ',' << ' ';
        }
    }

    ostr << ']';

    return ostr;
}



class TestArrayView : public ::testing::Test {

protected:

    static const ArrayView<int>::size_type ZERO;
    static const ArrayView<int>::size_type TEST_SIZE_0;
    static const ArrayView<int>::size_type TEST_SIZE_1;

    struct NonPodStruct {

        static ArrayView<int>::size_type TotalCount;

        static const int IVALUE_DEFAULT;
        static const char* STR_DEFAULT;

        int iValue;
        std::string str;


        virtual ~NonPodStruct() {
            --TotalCount;
        }

        NonPodStruct(int i, const char* inStr) :
            iValue(i), str(inStr)
        {
            ++TotalCount;
        }

        NonPodStruct(int i, std::string&& inStr) :
            iValue(i), str(std::move(inStr))
        {
            ++TotalCount;
        }


        NonPodStruct() : iValue(IVALUE_DEFAULT), str(STR_DEFAULT)
        {
            ++TotalCount;
        }

        NonPodStruct(NonPodStruct&& other) : iValue(other.iValue), str(std::move(other.str))
        {
            ++TotalCount;
        }

        NonPodStruct(const NonPodStruct& other) : iValue(other.iValue), str(other.str)
        {
            ++TotalCount;
        }

        NonPodStruct& operator= (const NonPodStruct& rhs) {
            iValue = rhs.iValue;
            str = rhs.str;

            return (*this);
        }

        NonPodStruct& operator= (NonPodStruct&& rhs) {
            iValue = std::move(rhs.iValue);
            str = std::move(rhs.str);

            return (*this);
        }

        bool operator== (const NonPodStruct& other) const {
            return iValue == other.iValue && str == other.str;
        }
    };


    struct DerivedNonPodStruct  : public NonPodStruct {
        float fValue;

        virtual ~DerivedNonPodStruct() = default;

        DerivedNonPodStruct() :
            NonPodStruct(312, "Derived String"), fValue(3.1415f)
        {
        }

        DerivedNonPodStruct(int x, float f, const char* inStr) :
                NonPodStruct(x, inStr), fValue(f)
        {
        }

    };

    static NonPodStruct fillOddNonPods(size_t i) {
        const auto index = static_cast<int>(i)*2 - 1;
        auto str = std::string("Some Odd string: ") + std::to_string(index);

        return NonPodStruct(index, std::move(str));
    }

    static NonPodStruct fillEvenNonPods(size_t i) {
        const auto index = static_cast<int>(i)*2 + 1;
        auto str = std::string("Some Event string: ") + std::to_string(index);

        return NonPodStruct(index, std::move(str));
    }


    template<typename T>
    class NonPodGuard {
    public:
        ~NonPodGuard() {
            for (size_t i = 0; i < _size; ++i) {
                reinterpret_cast<T*>(_mem + i * sizeof(T))->~T();
            }
        }

        NonPodGuard(byte* mem, size_t size) :
            _mem(mem),
            _size(size)
        {
            for (size_t i = 0; i < _size; ++i) {
                new ((_mem + i * sizeof(T))) T();
            }
        }

    private:
        byte*   _mem;
        size_t  _size;
    };


public:

    void setUp() {
        // TODO(abbyssoul): Debug::BeginMemCheck();
        EXPECT_EQ(ZERO, NonPodStruct::TotalCount);
        EXPECT_EQ(0, SometimesConstructable::InstanceCount);
    }

    void tearDown() {
        // TODO(abbyssoul): Debug::EndMemCheck();
        EXPECT_EQ(ZERO, NonPodStruct::TotalCount);
        EXPECT_EQ(0, SometimesConstructable::InstanceCount);
    }
};

TEST_F(TestArrayView, testEmpty) {
    {
        const ArrayView<int> empty_array;

        EXPECT_TRUE(empty_array.empty());
        EXPECT_EQ(ZERO, empty_array.size());
        EXPECT_TRUE(empty_array.begin() == empty_array.end());
        EXPECT_TRUE(empty_array == nullptr);
    }

    {
        const ArrayView<NonPodStruct> empty_array(nullptr);

        EXPECT_TRUE(empty_array.empty());
        EXPECT_EQ(ZERO, empty_array.size());
        EXPECT_TRUE(empty_array.begin() == empty_array.end());
        EXPECT_TRUE(empty_array == nullptr);
    }

    {
        const ArrayView<DerivedNonPodStruct> empty_array;

        EXPECT_TRUE(empty_array.empty());
        EXPECT_EQ(ZERO, empty_array.size());
        EXPECT_TRUE(empty_array.begin() == empty_array.end());
        EXPECT_TRUE(empty_array == nullptr);
    }
}


TEST_F(TestArrayView, testCopyConstruction) {
    int src[16];
    const ArrayView<int>::size_type srcSize = sizeof(src) / sizeof(int);
    generateTestArray(src, fillOdd);


    ArrayView<int> a2(src);
    EXPECT_TRUE(!a2.empty());
    EXPECT_EQ(srcSize, a2.size());


    // Create a copy:
    ArrayView<int> a1(a2);

    EXPECT_TRUE(!a1.empty());
    EXPECT_EQ(a1.size(), a2.size());

    // Check that the data is the same:
    for (ArrayView<int>::size_type i = 0; i < a1.size(); ++i) {
        EXPECT_EQ(static_cast<int>(2*i) - 1, a1[i]);
    }

    // Check that changing values in the original C-array changes ArrayView values:
    auto newGen = [](size_t i) { return static_cast<int>(2*i + 3); };
    generateTestArray(src, newGen);

    EXPECT_EQ(a1.size(), a2.size());
    // Check that the data is the same:
    for (ArrayView<int>::size_type i = 0; i < a1.size(); ++i) {
        EXPECT_EQ(newGen(i), a1[i]);
        EXPECT_EQ(newGen(i), a2[i]);
    }
}

TEST_F(TestArrayView, testCopy) {
    {
        int src[16];
        generateTestArray(src, fillOdd);

        ArrayView<int> a1;
        ArrayView<int> a2(src);

        EXPECT_TRUE(a1.empty());
        EXPECT_TRUE(!a2.empty());

        // Copy arrays
        a1 = a2;

        EXPECT_TRUE(!a1.empty());
        EXPECT_TRUE(!a2.empty());
        EXPECT_EQ(a1.size(), a2.size());

        for (ArrayView<int>::size_type i = 0; i < a1.size(); ++i) {
            EXPECT_EQ(fillOdd(i), a1[i]);
        }

        // Make sure that if underlaying memory changed - this is reflected in arrayView:
        generateTestArray(src, fillEven);
        for (ArrayView<int>::size_type i = 0; i < a1.size(); ++i) {
            EXPECT_EQ(fillEven(i), a1[i]);
            EXPECT_EQ(fillEven(i), a2[i]);
        }
    }
}
/*
TEST_F(TestArrayView, testBasics) {
    ArrayView<uint> array(TEST_SIZE_0);

    EXPECT_TRUE(!array.empty());
    EXPECT_EQ(TEST_SIZE_0, array.size());

    for (auto i = ZERO, end = array.size(); i < end; ++i) {
        EXPECT_EQ(0U, array[i]);
    }

    uint count = 0;
    for (auto i = array.begin(), end = array.end(); i != end; ++i) {
        EXPECT_EQ(0U, *i);

        *i = count++;
    }
    EXPECT_EQ(static_cast<ArrayView<uint>::size_type>(count), array.size());

    for (auto i = ZERO, end = array.size(); i < end; ++i) {
        EXPECT_EQ(static_cast<uint>(i), array[i]);
    }

    // TODO(abbyssoul): Test access pass end!!
}

TEST_F(TestArrayView, testString) {
    ArrayView<String> array(TEST_SIZE_0);

    EXPECT_TRUE(!array.empty());
    EXPECT_EQ(TEST_SIZE_0, array.size());

    for (auto i = ZERO, end = array.size(); i < end; ++i) {
        EXPECT_EQ(String::Empty, array[i]);
    }

    auto count = ZERO;
    for (auto& i : array) {
        EXPECT_TRUE(i.empty());

        i = "Item " + std::to_string(count++);
    }

    EXPECT_EQ(count, array.size());

    for (auto i = ZERO, end = array.size(); i < end; ++i) {
        EXPECT_EQ(String("Item " + std::to_string(i)), array[i]);
    }
}

TEST_F(TestArrayView, testNonPods) {
    EXPECT_EQ(ZERO, NonPodStruct::TotalCount);
    {
        ArrayView<NonPodStruct> array(TEST_SIZE_1);

        EXPECT_EQ(TEST_SIZE_1, array.size());
        EXPECT_EQ(NonPodStruct::TotalCount, array.size());

        for (auto i = ZERO, end = array.size(); i < end; ++i) {
            EXPECT_EQ(NonPodStruct::IVALUE_DEFAULT, array[i].iValue);
            EXPECT_EQ(NonPodStruct::STR_DEFAULT, array[i].str);
        }

        decltype(NonPodStruct::iValue) count = ZERO;
        for (auto &i : array) {
            EXPECT_EQ(NonPodStruct::IVALUE_DEFAULT, i.iValue);
            EXPECT_EQ(NonPodStruct::STR_DEFAULT, i.str);

            i.iValue = count++;
            i.str = "Item " + std::to_string(i.iValue);
        }

        EXPECT_EQ(static_cast<ArrayView<NonPodStruct>::size_type>(count), array.size());

        for (auto i = ZERO, end = array.size(); i < end; ++i) {
            EXPECT_EQ(static_cast<int>(i), array[i].iValue);
            EXPECT_EQ(String("Item " + std::to_string(i)), array[i].str);
        }
    }
    EXPECT_EQ(ZERO, NonPodStruct::TotalCount);
}

TEST_F(TestArrayView, testInitializerList) {
    {
        const int native_array[] = {0, 1, 2, 3};
        const ArrayView<int> array = {0, 1, 2, 3};

        EXPECT_EQ(nativeArrayLength(native_array), array.size());

        for (auto i = ZERO, end = array.size(); i < end; ++i) {
            EXPECT_EQ(native_array[i], array[i]);
        }
    }

    {
        const String native_array[] = {"Abc", "", "dfe", "_xyz3"};
        const ArrayView<String> array = {"Abc", "", "dfe", "_xyz3"};

        EXPECT_EQ(nativeArrayLength(native_array), array.size());

        for (auto i = ZERO, end = array.size(); i < end; ++i) {
            EXPECT_EQ(native_array[i], array[i]);
        }
    }

    EXPECT_EQ(ZERO, NonPodStruct::TotalCount);
    {
        const NonPodStruct native_array[] = {
                NonPodStruct(0, "yyyz"),
                NonPodStruct(),
                NonPodStruct(-321, "yyx"),
                NonPodStruct(990, "x^hhf")
        };
        EXPECT_EQ(nativeArrayLength(native_array), NonPodStruct::TotalCount);

        const ArrayView<NonPodStruct> array = {
                NonPodStruct(0, "yyyz"),
                NonPodStruct(),
                NonPodStruct(-321, "yyx"),
                NonPodStruct(990, "x^hhf")
        };

        EXPECT_EQ(nativeArrayLength(native_array), array.size());
        EXPECT_EQ(nativeArrayLength(native_array) + array.size(), NonPodStruct::TotalCount);

        for (auto i = ZERO, end = array.size(); i < end; ++i) {
            EXPECT_EQ(native_array[i].iValue, array[i].iValue);
            EXPECT_EQ(native_array[i].str, array[i].str);
        }
    }
    EXPECT_EQ(ZERO, NonPodStruct::TotalCount);

}

TEST_F(TestArrayView, testFromNativeConvertion) {

    {
        const int native_array[] = {0, 1, 2, 3};
        const ArrayView<int> array(nativeArrayLength(native_array), native_array);

        EXPECT_EQ(nativeArrayLength(native_array), array.size());

        for (auto i = ZERO, end = array.size(); i < end; ++i) {
            EXPECT_EQ(native_array[i], array[i]);
        }
    }

    {
        const String native_array[] = {"Abc", "", "dfe", "_xyz3"};
        const ArrayView<String> array(nativeArrayLength(native_array), native_array);

        EXPECT_EQ(nativeArrayLength(native_array), array.size());

        for (auto i = ZERO, end = array.size(); i < end; ++i) {
            EXPECT_EQ(native_array[i], array[i]);
        }
    }

    {
        const NonPodStruct native_array[] = {
                NonPodStruct(0, "yyyz"),
                NonPodStruct(),
                NonPodStruct(-321, "yyx"),
                NonPodStruct(990, "x^hhf")
        };
        const ArrayView<NonPodStruct> array(nativeArrayLength(native_array), native_array);

        EXPECT_EQ(nativeArrayLength(native_array), array.size());

        for (auto i = ZERO, end = array.size(); i < end; ++i) {
            EXPECT_EQ(native_array[i].iValue, array[i].iValue);
            EXPECT_EQ(native_array[i].str, array[i].str);
        }
    }
}

template <typename T>
ArrayView<T> moveArray(std::initializer_list<T> list) {
    return {list};
}

TEST_F(TestArrayView, testMoveAssignment) {
    {// Test on integral types
        ArrayView<int> array(0);

        EXPECT_TRUE(array.empty());
        EXPECT_EQ(ZERO, array.size());

        array = moveArray<int>({1, 2, 3});
        EXPECT_TRUE(!array.empty());
        const int src1[] = {1, 2, 3};

        EXPECT_EQ(static_cast<ArrayView<int>::size_type>(3), array.size());
        for (auto i = ZERO, end = array.size(); i < end; ++i) {
            EXPECT_EQ(src1[i], array[i]);
        }
    }

    {   // Test on strings types
        ArrayView<String> array(0);
        EXPECT_TRUE(array.empty());

        array = moveArray<String>({"tasrd", "", "hhha", "asd"});
        EXPECT_TRUE(!array.empty());

        const String src[] = {"tasrd", "", "hhha", "asd"};
        EXPECT_EQ(static_cast<ArrayView<String>::size_type>(4), array.size());
        for (auto i = ZERO, end = array.size(); i < end; ++i) {
            EXPECT_EQ(src[i], array[i]);
        }
    }

    {   // Test on non-pod types
        ArrayView<NonPodStruct> array(0);
        const NonPodStruct src[] = {
                NonPodStruct(0, "yyyz"),
                NonPodStruct(),
                NonPodStruct(-321, "yyx"),
                NonPodStruct(990, "x^hhf")
        };
        EXPECT_TRUE(array.empty());

        array = moveArray<NonPodStruct>({
                                                NonPodStruct(0, "yyyz"),
                                                NonPodStruct(),
                                                NonPodStruct(-321, "yyx"),
                                                NonPodStruct(990, "x^hhf")
                                        });
        EXPECT_TRUE(!array.empty());
        EXPECT_EQ(static_cast<ArrayView<NonPodStruct>::size_type>(4), array.size());

        for (auto i = ZERO, end = array.size(); i < end; ++i) {
            EXPECT_EQ(src[i].iValue, array[i].iValue);
            EXPECT_EQ(src[i].str, array[i].str);
        }
    }
}
*/

TEST_F(TestArrayView, testEquals_EmptyArray) {
    ArrayView<int> emptyArray;

    EXPECT_TRUE(emptyArray == nullptr);
    EXPECT_TRUE(!(emptyArray != nullptr));
    EXPECT_TRUE(emptyArray.equals(emptyArray));

    {  // Check that array views of the same memory are equal:
        ArrayView<int> differenEmptyArray;

        EXPECT_TRUE(emptyArray.equals(differenEmptyArray));
        EXPECT_TRUE(differenEmptyArray.equals(emptyArray));
        EXPECT_TRUE(emptyArray == differenEmptyArray);
        EXPECT_TRUE(differenEmptyArray == emptyArray);
        EXPECT_TRUE(!(emptyArray != differenEmptyArray));
        EXPECT_TRUE(!(differenEmptyArray != emptyArray));
    }
}

TEST_F(TestArrayView, testEquals_IntegralType) {
    int src[32];
    generateTestArray(src, fillOdd);

    auto array = arrayView(src);

    // Make sure it is not equals empty array if it is not empty
    EXPECT_TRUE(!array.equals(ArrayView<int>()));
    EXPECT_TRUE(!(array == ArrayView<int>()));
    EXPECT_TRUE(!(array == nullptr));
    EXPECT_TRUE(array != ArrayView<int>());
    EXPECT_TRUE(array != nullptr);

    // Self equality is important
    EXPECT_TRUE(array.equals(array));

    {  // Check that array views of the same memory are equal:
        ArrayView<int> arraySharingMemory(src);

        EXPECT_TRUE(array.equals(arraySharingMemory));
        EXPECT_TRUE(arraySharingMemory.equals(array));
        EXPECT_TRUE(array == arraySharingMemory);
        EXPECT_TRUE(arraySharingMemory == array);
        EXPECT_TRUE(!(array != arraySharingMemory));
        EXPECT_TRUE(!(arraySharingMemory != array));
    }

    {  // Unrelated memory buffer array equals by value:
        byte byteSrc[32 * sizeof (int)];
        ArrayView<int> arrayBytes(wrapMemory(byteSrc));
        arrayBytes.fill(fillOdd);

        EXPECT_TRUE(array.equals(arrayBytes));
        EXPECT_TRUE(arrayBytes.equals(array));
        EXPECT_TRUE(array == arrayBytes);
        EXPECT_TRUE(arrayBytes == array);
        EXPECT_TRUE(!(array != arrayBytes));
        EXPECT_TRUE(!(arrayBytes != array));
    }

    {  // Unrelated smaller memory buffer array filled with the same values no equals:
        byte byteSrc[24 * sizeof (int)];
        ArrayView<int> arrayBytes(wrapMemory(byteSrc));
        arrayBytes.fill(fillOdd);

        EXPECT_TRUE(!array.equals(arrayBytes));
        EXPECT_TRUE(!arrayBytes.equals(array));
        EXPECT_TRUE(array != arrayBytes);
        EXPECT_TRUE(arrayBytes != array);
        EXPECT_TRUE(!(array == arrayBytes));
        EXPECT_TRUE(!(arrayBytes == array));
    }

    {  // Unrelated memory buffer array filled with different values not equal by value:
        byte byteSrc[32 * sizeof (int)];
        ArrayView<int> arrayBytes(wrapMemory(byteSrc));
        arrayBytes.fill(fillEven);

        EXPECT_TRUE(!array.equals(arrayBytes));
        EXPECT_TRUE(!arrayBytes.equals(array));
        EXPECT_TRUE(array != arrayBytes);
        EXPECT_TRUE(arrayBytes != array);
        EXPECT_TRUE(!(array == arrayBytes));
        EXPECT_TRUE(!(arrayBytes == array));
    }
}

TEST_F(TestArrayView, testEquals_NonPodType) {
    static constexpr size_t kNonPodStruct = 81;

    NonPodStruct src[kNonPodStruct];
    generateTestArray(src, fillOddNonPods);

    auto array = arrayView(src);

    // Make sure it is not equals empty array if it is not empty
    EXPECT_TRUE(!array.equals(ArrayView<NonPodStruct>()));
    EXPECT_TRUE(!(array == ArrayView<NonPodStruct>()));
    EXPECT_TRUE(!(array == nullptr));
    EXPECT_TRUE(array != ArrayView<NonPodStruct>());
    EXPECT_TRUE(array != nullptr);

    // Self equality is important
    EXPECT_TRUE(array.equals(array));

    {  // Check that array views of the same memory are equal:
        ArrayView<NonPodStruct> arraySharingMemory(src);

        EXPECT_TRUE(array.equals(arraySharingMemory));
        EXPECT_TRUE(arraySharingMemory.equals(array));
        EXPECT_TRUE(array == arraySharingMemory);
        EXPECT_TRUE(arraySharingMemory == array);
        EXPECT_TRUE(!(array != arraySharingMemory));
        EXPECT_TRUE(!(arraySharingMemory != array));
    }

    {  // Unrelated memory buffer array equals by value:
        byte byteSrc[kNonPodStruct * sizeof(NonPodStruct)];
        NonPodGuard<NonPodStruct> guard(byteSrc, kNonPodStruct);

        ArrayView<NonPodStruct> arrayBytes(wrapMemory(byteSrc));
        arrayBytes.fill(fillOddNonPods);

        EXPECT_TRUE(array.equals(arrayBytes));
        EXPECT_TRUE(arrayBytes.equals(array));
        EXPECT_TRUE(array == arrayBytes);
        EXPECT_TRUE(arrayBytes == array);
        EXPECT_TRUE(!(array != arrayBytes));
        EXPECT_TRUE(!(arrayBytes != array));
    }

    {  // Unrelated smaller memory buffer array filled with the same values no equals:
        static constexpr size_t kOtherNonPodStruct = 112;
        byte byteSrc[kOtherNonPodStruct * sizeof(NonPodStruct)];
        NonPodGuard<NonPodStruct> guard(byteSrc, kOtherNonPodStruct);

        ArrayView<NonPodStruct> arrayBytes(wrapMemory(byteSrc));
        arrayBytes.fill(fillOddNonPods);

        EXPECT_TRUE(!array.equals(arrayBytes));
        EXPECT_TRUE(!arrayBytes.equals(array));
        EXPECT_TRUE(array != arrayBytes);
        EXPECT_TRUE(arrayBytes != array);
        EXPECT_TRUE(!(array == arrayBytes));
        EXPECT_TRUE(!(arrayBytes == array));
    }

    {  // Unrelated memory buffer array filled with different values not equal by value:
        byte byteSrc[kNonPodStruct * sizeof(NonPodStruct)];
        NonPodGuard<NonPodStruct> guard(byteSrc, kNonPodStruct);

        ArrayView<NonPodStruct> arrayBytes(wrapMemory(byteSrc));
        arrayBytes.fill(fillEvenNonPods);

        EXPECT_TRUE(!array.equals(arrayBytes));
        EXPECT_TRUE(!arrayBytes.equals(array));
        EXPECT_TRUE(array != arrayBytes);
        EXPECT_TRUE(arrayBytes != array);
        EXPECT_TRUE(!(array == arrayBytes));
        EXPECT_TRUE(!(arrayBytes == array));
    }
}

TEST_F(TestArrayView, testIndexOf) {
    int src[16];
    generateTestArray(src, [](size_t i) { return (2*static_cast<int>(i) - 1); });

    auto array = arrayView(src);

    {  // Test for existing value:
        const auto maybeIndex = array.indexOf(2*4 - 1);
        EXPECT_TRUE(maybeIndex.isSome());
        EXPECT_EQ(ArrayView<int>::size_type(4), maybeIndex.get());
    }

    {  // Can we find this sequance? Yes we can
        const auto view = ArrayView<SimpleType>(wrapMemory(src));
        EXPECT_TRUE(view.indexOf(SimpleType(5, 7, 9)).isSome());
    }

    {  // Test for non-existing value:
        EXPECT_TRUE(array.indexOf(3*4 + 128).isNone());
    }

    {  // Test empty array contains nothing
        EXPECT_TRUE(ArrayView<int>().indexOf(2*3 - 1).isNone());
    }

    {  // Can we find this sequance? Nope
        const auto view = ArrayView<SimpleType>(wrapMemory(src));
        EXPECT_TRUE(view.indexOf(SimpleType(3, 2, 1)).isNone());
    }
}

TEST_F(TestArrayView, testContains) {
    {  // Test empty array contains nothing
        EXPECT_TRUE(!ArrayView<int>().contains(2*3 - 1));
    }

    int src[24];
    generateTestArray(src, [](size_t i) { return static_cast<int>(i)*2 + 3; });


    auto array = arrayView(src);

    {  // Test for an existing value:
        EXPECT_TRUE(array.contains(2*9 + 3));
    }

    {  // Test for non-existing value:
        EXPECT_TRUE(!array.contains(-41));
    }

    {  // Can we find this sequance? Yes we can
        const auto view = ArrayView<SimpleType>(wrapMemory(src));
        EXPECT_TRUE(view.contains(SimpleType(15, 17, 19)));
    }
}

TEST_F(TestArrayView, testFillWithConstValue) {
    int src[24];
    auto array = arrayView(src);

    array.fill(42);

    for (const auto i : array) {
        EXPECT_EQ(42, i);
    }
}

TEST_F(TestArrayView, testFillWithConstExplosiveValue) {
    EXPECT_EQ(0, SometimesConstructable::InstanceCount);
    {
        static constexpr size_t kNonPodStruct = 24;
        byte src[kNonPodStruct * sizeof (SometimesConstructable)];

        SometimesConstructable::BlowUpEveryInstance = 0;
        NonPodGuard<SometimesConstructable> guard(src, kNonPodStruct);

        SometimesConstructable::BlowUpEveryInstance = 9;
        ArrayView<SometimesConstructable> array(wrapMemory(src));

        // This should not throw as we don't create any new instances apart from +1 used as a temp template
        array.fill(SometimesConstructable(99));
        EXPECT_EQ(static_cast<int>(kNonPodStruct), SometimesConstructable::InstanceCount);

        for (int i = 0; i < SometimesConstructable::InstanceCount; ++i) {
            EXPECT_EQ(99, array[i].someValue);
        }
    }
    EXPECT_EQ(0, SometimesConstructable::InstanceCount);
}

TEST_F(TestArrayView, testFillWithGenerator) {
    int src[24];
    auto array = arrayView(src);

    array.fill([](ArrayView<int>::size_type i) { return static_cast<int>(i)*2 - 187; });

    for (ArrayView<int>::size_type i = 0; i < array.size(); ++i) {
        EXPECT_EQ(static_cast<int>(i)*2 - 187, array[i]);
    }
}

TEST_F(TestArrayView, testFillWithGeneratorOfExplosiveValue) {
    EXPECT_EQ(0, SometimesConstructable::InstanceCount);
    {
        static constexpr size_t kNonPodStruct = 81;
        byte src[kNonPodStruct * sizeof(SometimesConstructable)];

        SometimesConstructable::BlowUpEveryInstance = 0;
        NonPodGuard<SometimesConstructable> guard(src, kNonPodStruct);

        SometimesConstructable::BlowUpEveryInstance = 13;
        ArrayView<SometimesConstructable> array(wrapMemory(src));

        // This should not throw as we don't create any new instances apart from +1 used as a temp template
        array.fill([](size_t i ) { return SometimesConstructable(fillOdd(i)); });
        EXPECT_EQ(static_cast<int>(kNonPodStruct), SometimesConstructable::InstanceCount);

        for (int i = 0; i < SometimesConstructable::InstanceCount; ++i) {
            EXPECT_EQ(fillOdd(i), array[i].someValue);
        }
    }
    // Make sure that after the array has been destroyed no instances of SometimesConstructable exist.
    EXPECT_EQ(0, SometimesConstructable::InstanceCount);
}

/*
TEST_F(TestArrayView, testForEach_byValue) {
    const ArrayView<int> array = {1, 2, 3, 4, 5, 6};

    int acc = 0;
    array.forEach([&acc](int x) {
        acc += x;
    });

    EXPECT_EQ(21, acc);
}

TEST_F(TestArrayView, testForEach_byConstRef) {
    const ArrayView<String> array = {"Hello", " ", "world", "!"};

    String acc;
    array.forEach([&acc](const String& x) {
        acc = acc.concat(x);
    });

    EXPECT_EQ(String("Hello world!"), acc);
}

TEST_F(TestArrayView, testForEach_byValueConversion) {
    const ArrayView<int> array = {1, 2, 3, 4, 5, 6};

    double acc = 0;
    array.forEach([&acc](double x) {
        acc += x;
    });

    EXPECT_TRUE_DOUBLES_EQUAL(21.0, acc, 0.001);
}

<<<<<<< HEAD
        array.forEach([&allEq](ArrayView<int>::size_type i, int x) {
            allEq &= (i + 1 == x);
        });
=======
TEST_F(TestArrayView, testForEachIndexed) {
    const ArrayView<int> array = {1, 2, 3, 4, 5, 6};
    bool allEq = true;
>>>>>>> d28fb640

    array.forEachIndexed([&allEq](ArrayView<int>::size_type i, ArrayView<int>::size_type x) {
        allEq &= (i + 1 == x);
    });

    EXPECT_EQ(true, allEq);
}


TEST_F(TestArrayView, testMap) {
    const ArrayView<DerivedNonPodStruct> array = {
            DerivedNonPodStruct(32, 2.4, "hello"),
            DerivedNonPodStruct(-24, 2.4, " "),
            DerivedNonPodStruct(10, 2.4, "world"),
    };

    {
        auto r = array.map([](const DerivedNonPodStruct& content) {
            return content.iValue;
        });

        EXPECT_EQ(array.size(), r.size());
        for (ArrayView<int>::size_type i = 0; i < array.size(); ++i) {
            EXPECT_EQ(r[i], array[i].iValue);
        }

    }
    {
        auto r = array.map([](const DerivedNonPodStruct& content) {
            return content.str;
        });

        EXPECT_EQ(array.size(), r.size());
        for (ArrayView<int>::size_type i = 0; i < array.size(); ++i) {
            EXPECT_EQ(r[i], array[i].str);
        }

    }
}

TEST_F(TestArrayView, testDeallocationWhenElementConstructorThrows) {

    SometimesConstructable::BlowUpEveryInstance = 9;

    EXPECT_TRUE_THROW(const ArrayView<SometimesConstructable> sholdFail(10), Exception);
    EXPECT_EQ(0, SometimesConstructable::InstanceCount);
}
*/


const ArrayView<int>::size_type TestArrayView::ZERO = 0;
const ArrayView<int>::size_type TestArrayView::TEST_SIZE_0 = 7;
const ArrayView<int>::size_type TestArrayView::TEST_SIZE_1 = 35;

const int 		TestArrayView::NonPodStruct::IVALUE_DEFAULT = -123;
const char*		TestArrayView::NonPodStruct::STR_DEFAULT = "Deafult TestArrayView::NonPodStruct::STR_DEFAULT";


ArrayView<int>::size_type TestArrayView::NonPodStruct::TotalCount = 0;<|MERGE_RESOLUTION|>--- conflicted
+++ resolved
@@ -140,7 +140,7 @@
     struct DerivedNonPodStruct  : public NonPodStruct {
         float fValue;
 
-        virtual ~DerivedNonPodStruct() = default;
+        ~DerivedNonPodStruct() override = default;
 
         DerivedNonPodStruct() :
             NonPodStruct(312, "Derived String"), fValue(3.1415f)
@@ -828,9 +828,10 @@
     EXPECT_EQ(0, SometimesConstructable::InstanceCount);
 }
 
-/*
+
 TEST_F(TestArrayView, testForEach_byValue) {
-    const ArrayView<int> array = {1, 2, 3, 4, 5, 6};
+    int baseArray[] = {1, 2, 3, 4, 5, 6};
+    const ArrayView<int> array{baseArray};
 
     int acc = 0;
     array.forEach([&acc](int x) {
@@ -841,51 +842,57 @@
 }
 
 TEST_F(TestArrayView, testForEach_byConstRef) {
-    const ArrayView<String> array = {"Hello", " ", "world", "!"};
-
-    String acc;
-    array.forEach([&acc](const String& x) {
-        acc = acc.concat(x);
-    });
-
-    EXPECT_EQ(String("Hello world!"), acc);
+    EXPECT_EQ(0, SimpleType::InstanceCount);
+
+    {
+        SimpleType baseArray[] = {{3, 2, 1}, {2, 1, 3}, {0, -1, 2}, {-1, 0, -4}};
+        const ArrayView<SimpleType> array{baseArray};
+
+        SimpleType acc;
+        array.forEach([&acc](const SimpleType& x) {
+            acc.x += x.x;
+            acc.y += x.y;
+            acc.z += x.z;
+        });
+
+        EXPECT_EQ(SimpleType(4, 2, 2), acc);
+    }
+    EXPECT_EQ(0, SimpleType::InstanceCount);
 }
 
 TEST_F(TestArrayView, testForEach_byValueConversion) {
-    const ArrayView<int> array = {1, 2, 3, 4, 5, 6};
+    int baseArray[] = {1, 2, 3, 4, 5, 6};
+    const ArrayView<int> array{baseArray};
 
     double acc = 0;
     array.forEach([&acc](double x) {
         acc += x;
     });
 
-    EXPECT_TRUE_DOUBLES_EQUAL(21.0, acc, 0.001);
-}
-
-<<<<<<< HEAD
-        array.forEach([&allEq](ArrayView<int>::size_type i, int x) {
-            allEq &= (i + 1 == x);
-        });
-=======
+    EXPECT_FLOAT_EQ(21.0, acc);
+}
+
+
 TEST_F(TestArrayView, testForEachIndexed) {
-    const ArrayView<int> array = {1, 2, 3, 4, 5, 6};
+    int baseArray[] = {1, 2, 3, 4, 5, 6};
+    const ArrayView<int> array{baseArray};
     bool allEq = true;
->>>>>>> d28fb640
-
-    array.forEachIndexed([&allEq](ArrayView<int>::size_type i, ArrayView<int>::size_type x) {
+
+    array.forEach([&allEq](ArrayView<int>::size_type i, int x) {
         allEq &= (i + 1 == x);
     });
 
     EXPECT_EQ(true, allEq);
 }
 
-
+/*
 TEST_F(TestArrayView, testMap) {
-    const ArrayView<DerivedNonPodStruct> array = {
-            DerivedNonPodStruct(32, 2.4, "hello"),
-            DerivedNonPodStruct(-24, 2.4, " "),
-            DerivedNonPodStruct(10, 2.4, "world"),
+    DerivedNonPodStruct baseArray[] = {
+        DerivedNonPodStruct(32, 2.4, "hello"),
+        DerivedNonPodStruct(-24, 2.4, " "),
+        DerivedNonPodStruct(10, 2.4, "world")
     };
+    const ArrayView<DerivedNonPodStruct> array{baseArray};
 
     {
         auto r = array.map([](const DerivedNonPodStruct& content) {
@@ -907,16 +914,7 @@
         for (ArrayView<int>::size_type i = 0; i < array.size(); ++i) {
             EXPECT_EQ(r[i], array[i].str);
         }
-
-    }
-}
-
-TEST_F(TestArrayView, testDeallocationWhenElementConstructorThrows) {
-
-    SometimesConstructable::BlowUpEveryInstance = 9;
-
-    EXPECT_TRUE_THROW(const ArrayView<SometimesConstructable> sholdFail(10), Exception);
-    EXPECT_EQ(0, SometimesConstructable::InstanceCount);
+    }
 }
 */
 
