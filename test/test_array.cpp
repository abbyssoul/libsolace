--- conflicted
+++ resolved
@@ -29,6 +29,8 @@
 template <typename T, size_t N>
 typename Array<T>::size_type nativeArrayLength(const T (& SOLACE_UNUSED(t))[N]) { return N; }
 
+
+
 class TestArray : public ::testing::Test  {
 
 protected:
@@ -46,6 +48,11 @@
 
 		int iValue;
 		String str;
+
+
+        virtual ~NonPodStruct() {
+            --TotalCount;
+        }
 
 		NonPodStruct(int i, const String& inStr) :
 			iValue(i), str(inStr)
@@ -68,9 +75,6 @@
             ++TotalCount;
         }
 
-        virtual ~NonPodStruct() {
-			--TotalCount;
-		}
 
         NonPodStruct& operator= (const NonPodStruct& rhs) {
             iValue = rhs.iValue;
@@ -88,9 +92,8 @@
 	struct DerivedNonPodStruct  : public NonPodStruct {
 		float fValue;
 
-        virtual ~DerivedNonPodStruct() = default;
-
-		DerivedNonPodStruct() :
+
+        DerivedNonPodStruct() :
             NonPodStruct(312, "Derived String"), fValue(3.1415f)
 		{
 		}
@@ -131,6 +134,7 @@
         {}
     };
 };
+
 
 TEST_F(TestArray, testEmpty) {
         {
@@ -366,7 +370,9 @@
 
 template <typename T>
 Array<T> moveArray(std::initializer_list<T> list) {
-    return {list};
+    Array<T> array {list};
+
+    return array;
 }
 
 TEST_F(TestArray, testMoveAssignment) {
@@ -412,10 +418,10 @@
         EXPECT_TRUE(array.empty());
 
         array = moveArray<NonPodStruct>({
-                                                NonPodStruct(0, "yyyz"),
-                                                NonPodStruct(),
-                                                NonPodStruct(-321, "yyx"),
-                                                NonPodStruct(990, "x^hhf")
+                                            NonPodStruct(0, "yyyz"),
+                                            NonPodStruct(),
+                                            NonPodStruct(-321, "yyx"),
+                                            NonPodStruct(990, "x^hhf")
                                         });
         EXPECT_TRUE(!array.empty());
         EXPECT_EQ(static_cast<Array<NonPodStruct>::size_type>(4), array.size());
@@ -512,11 +518,6 @@
                 NonPodStruct(990, "x^hhf")
         };
 
-<<<<<<< HEAD
-        array.forEach([&allEq](Array<int>::size_type i, int value) {
-            allEq &= (i + 1 == value);
-        });
-=======
         const NonPodStruct equal_native_array[] = {
                 NonPodStruct(0, "yyyz"),
                 NonPodStruct(),
@@ -533,7 +534,6 @@
                 NonPodStruct(990, "x^hhf")
         };
         const auto nequal_native_array_0_length = nativeArrayLength(nequal_native_array_0);
->>>>>>> d28fb640
 
         const NonPodStruct nequal_native_array_1[] = {
                 NonPodStruct(-31, "kek-yyyz"),
@@ -552,11 +552,11 @@
         EXPECT_TRUE(nequal_native_array_1_length != array.size());
 
         EXPECT_TRUE(array.equals({
-                                            NonPodStruct(0, "yyyz"),
-                                            NonPodStruct(),
-                                            NonPodStruct(-321, "yyx"),
-                                            NonPodStruct(990, "x^hhf")
-                                    }));
+                                    NonPodStruct(0, "yyyz"),
+                                    NonPodStruct(),
+                                    NonPodStruct(-321, "yyx"),
+                                    NonPodStruct(990, "x^hhf")
+                                }));
 
         EXPECT_TRUE(array.equals(array_eq));
         EXPECT_TRUE(!array.equals(array_neq_0));
@@ -586,6 +586,117 @@
 }
 
 
+/*
+TEST_F(TestArray, testFill) {
+    {
+        Array<int> array(5);
+        const int equal_array[] = {1, 2, 3};
+        const size_t equal_length = nativeArrayLength(equal_array);
+        const int nequal_array[] = {0, 1, 2, 3};
+        const size_t nequal_length = nativeArrayLength(nequal_array);
+        array.fill(equal_array, equal_length, 1);
+        EXPECT_EQ(true, array.equals({1, 1, 2, 3, array[4]}));
+        array.fill(nequal_array, nequal_length, 1);
+        EXPECT_EQ(true, array.equals({1, 0, 1, 2, 3}));
+        EXPECT_THROW(array.fill(nequal_array, nequal_length, 1),
+                std::overflow_error);
+        EXPECT_THROW(array.fill(nequal_array, 1, array.size() + 1),
+                std::range_error);
+        EXPECT_THROW(array.fill({5, 4, 3, 2, 1, 0}),
+                std::overflow_error);
+        array.fill({4, 3, 2, 1, 0});
+        EXPECT_EQ(true, array.equals({4, 3, 2, 1, 0}));
+    }
+}
+*/
+
+TEST_F(TestArray, testForEach_byValue) {
+    const Array<int> array = {1, 2, 3, 4, 5, 6};
+
+    int acc = 0;
+    array.forEach([&acc](int x) {
+        acc += x;
+    });
+
+
+    EXPECT_EQ(21, acc);
+}
+
+TEST_F(TestArray, testForEach_byConstRef) {
+    const Array<String> array = {"Hello", " ", "world", "!"};
+
+    String acc;
+    array.forEach([&acc](const String& x) {
+        acc = acc.concat(x);
+    });
+
+    EXPECT_EQ(String("Hello world!"), acc);
+}
+
+TEST_F(TestArray, testForEach_byValueConversion) {
+    const Array<int> array = {1, 2, 3, 4, 5, 6};
+
+    double acc = 0;
+    array.forEach([&acc](double x) {
+        acc += x;
+    });
+
+    EXPECT_FLOAT_EQ(21.0, acc);
+}
+
+TEST_F(TestArray, testForEachIndexed) {
+    const Array<int> array = {1, 2, 3, 4, 5, 6};
+    bool allEq = true;
+
+    array.forEach([&allEq](Array<int>::size_type i, Array<int>::size_type x) {
+        allEq &= (i + 1 == x);
+    });
+
+    EXPECT_EQ(true, allEq);
+}
+
+
+TEST_F(TestArray, testMap) {
+    const Array<DerivedNonPodStruct> array = {
+            DerivedNonPodStruct(32, 2.4, "hello"),
+            DerivedNonPodStruct(-24, 2.4, " "),
+            DerivedNonPodStruct(10, 2.4, "world"),
+    };
+
+    {
+        auto r = array.map([](const DerivedNonPodStruct& content) {
+            return content.iValue;
+        });
+
+        EXPECT_EQ(array.size(), r.size());
+        for (Array<int>::size_type i = 0; i < array.size(); ++i) {
+            EXPECT_EQ(r[i], array[i].iValue);
+        }
+
+    }
+    {
+        auto r = array.map([](const DerivedNonPodStruct& content) {
+            return content.str;
+        });
+
+        EXPECT_EQ(array.size(), r.size());
+        for (Array<int>::size_type i = 0; i < array.size(); ++i) {
+            EXPECT_EQ(r[i], array[i].str);
+        }
+
+    }
+}
+
+TEST_F(TestArray, testDeallocationWhenElementConstructorThrows) {
+    SometimesConstructable::BlowUpEveryInstance = 9;
+
+    EXPECT_ANY_THROW(const Array<SometimesConstructable> sholdFail(10));
+
+    EXPECT_EQ(0, SometimesConstructable::InstanceCount);
+}
+
+
+
 const Array<int>::size_type TestArray::ZERO = 0;
 const Array<int>::size_type TestArray::TEST_SIZE_0 = 7;
 const Array<int>::size_type TestArray::TEST_SIZE_1 = 35;
