/*
*  Copyright 2016 Ivan Ryabov
*
*  Licensed under the Apache License, Version 2.0 (the "License");
*  you may not use this file except in compliance with the License.
*  You may obtain a copy of the License at
*
*      http://www.apache.org/licenses/LICENSE-2.0
*
*  Unless required by applicable law or agreed to in writing, software
*  distributed under the License is distributed on an "AS IS" BASIS,
*  WITHOUT WARRANTIES OR CONDITIONS OF ANY KIND, either express or implied.
*  See the License for the specific language governing permissions and
*  limitations under the License.
*/
/*******************************************************************************
 * libSolace Unit Test Suit
 * @file: test/test_path.cpp
 * @author: soultaker
 *
 * Created on: 21 Jan 2016
*******************************************************************************/
#include <solace/path.hpp>			// Class being tested
#include <solace/exception.hpp>     // Checked expcetions

#include "mockTypes.hpp"
#include <gtest/gtest.h>
#include <cstring>

using namespace Solace;


TEST(TestPath, testRootIsSingleComponent) {
    EXPECT_EQ(static_cast<Path::size_type>(1), Path::Root.getComponentsCount());
}

TEST(TestPath, testRootAbsolute) {
    EXPECT_TRUE(Path::Root.isAbsolute());
}

TEST(TestPath, testEmpty) {
    Path emptyPath;
    EXPECT_TRUE(emptyPath.empty());

    Path notEmptyPath("file");
    EXPECT_TRUE(!notEmptyPath.empty());

    Path notEmptyPath2({"some", "path", "to", "file"});
    EXPECT_TRUE(!notEmptyPath.empty());
}

TEST(TestPath, testLength) {
    EXPECT_EQ(static_cast<String::size_type>(0), Path().length());

    EXPECT_EQ(static_cast<String::size_type>(4), Path("file").length());

    // Special case of a root path
    EXPECT_EQ(static_cast<String::size_type>(1), Path({""}).length());
    EXPECT_EQ(static_cast<String::size_type>(5), Path({""}).length("[]lll"));

    EXPECT_EQ(static_cast<String::size_type>(std::strlen("some/path/to/file")),
                            Path({"some", "path", "to", "file"}).length());

    EXPECT_EQ(static_cast<String::size_type>(std::strlen("/file")),
                            Path({"", "file"}).length());

    EXPECT_EQ(static_cast<String::size_type>(std::strlen("/some/path/to/file")),
                            Path({"", "some", "path", "to", "file"}).length());

    EXPECT_EQ(static_cast<String::size_type>(std::strlen("[-:]some[-:]path[-:]to[-:]file")),
                            Path({"", "some", "path", "to", "file"}).length("[-:]"));
}

/**
    * Test implementation and contract of IComparable
    */
TEST(TestPath, testComparable) {
    const Path p1({"1", "2", "3", "4", "file"});
    const Path p2({"1", "2", "3", "4", "file"});
    const Path p_different({"something", "2", "3", "file"});

    EXPECT_TRUE(p1.equals(p2));
    EXPECT_TRUE(p2.equals(p1));
    EXPECT_EQ(p1, p2);
    EXPECT_EQ(0, p1.compareTo(p1));
    EXPECT_EQ(0, p2.compareTo(p2));
    EXPECT_EQ(0, p1.compareTo(p2));
    EXPECT_EQ(0, p2.compareTo(p1));

    EXPECT_EQ(false, p1.equals(p_different));
    EXPECT_EQ(false, p2.equals(p_different));
    EXPECT_EQ(false, p_different.equals(p1));
    EXPECT_EQ(false, p_different.equals(p2));

    // Verify compareTo
    EXPECT_LT(Path("aa").compareTo(Path("ab")), 0);
    EXPECT_LT(Path({"a", "a"}).compareTo({"a", "b"}), 0);
    EXPECT_LT(Path({"a", "a"}).compareTo({"a", "c"}), 0);
    EXPECT_LT(Path({"a", "b", "c"}).compareTo({"a", "b", "c", "d"}), 0);
    EXPECT_LT(Path({"a", "b", "c"}).compareTo({"a", "b", "c", "d", "e"}), 0);
    EXPECT_LT(Path({"a", "a", "c"}).compareTo({"a", "c", "c", "d", "e"}), 0);

    EXPECT_GT(Path("ab").compareTo(Path("aa")), 0);
    EXPECT_GT(Path({"a", "b"}).compareTo({"a", "a"}), 0);
    EXPECT_GT(Path({"a", "c"}).compareTo({"a", "a"}), 0);
    EXPECT_GT(Path({"a", "b", "c", "d"}).compareTo({"a", "b", "c"}), 0);
    EXPECT_GT(Path({"a", "b", "c", "d", "e"}).compareTo({"a", "b", "c"}), 0);
    EXPECT_GT(Path({"a", "c", "c", "d", "e"}).compareTo({"a", "a", "c"}), 0);
}

TEST(TestPath, testStartsWith) {
    {
        const Path p({"some", "path", "to", "a", "file"});
        EXPECT_TRUE(p.startsWith(p));
        EXPECT_TRUE(p.startsWith("som"));
        EXPECT_TRUE(p.startsWith("some"));

        EXPECT_EQ(true, p.startsWith({"some", "pa"}));
        EXPECT_EQ(true, p.startsWith({"some", "path"}));
        EXPECT_EQ(true, p.startsWith({"some", "path", "t"}));

        EXPECT_EQ(false, p.startsWith({"so", "pa"}));
        EXPECT_EQ(false, p.startsWith({"some", "pa", "to"}));
    }

    {
        const Path p1({"1", "2", "3", "4", "file"});
        const Path p2({"1", "2", "3"});
        const Path p3({"2", "3", "4"});

        EXPECT_TRUE(p1.startsWith(p1));
        EXPECT_TRUE(p1.startsWith(Path("1")));
        EXPECT_TRUE(p1.startsWith(p2));

        EXPECT_EQ(false, p1.startsWith(p3));
        EXPECT_EQ(false, p2.startsWith(p3));
        EXPECT_EQ(false, p3.startsWith(p1));
        EXPECT_EQ(false, p3.startsWith(Path({"2", "3", "4", ""})));
    }
}

TEST(TestPath, testEndsWith) {
    {
        const Path p({"some", "path", "to", "awesome", "file.awe"});
        EXPECT_TRUE(p.endsWith(p));
        EXPECT_TRUE(p.endsWith("awe"));
        EXPECT_TRUE(p.endsWith("file.awe"));

        EXPECT_EQ(true, p.endsWith({"some", "file.awe"}));
        EXPECT_EQ(true, p.endsWith({"awesome", "file.awe"}));
        EXPECT_EQ(true, p.endsWith({"to", "awesome", "file.awe"}));

        EXPECT_EQ(false, p.endsWith({"to", "awe", "file.awe"}));
        EXPECT_EQ(false, p.endsWith({"to", "some", "file.awe"}));
    }

    {
        const Path p1({"1", "2", "3", "4", "file"});
        const Path p2({"3", "4", "file"});
        const Path p3({"2", "3", "4"});

        EXPECT_TRUE(p1.endsWith(p1));
        EXPECT_TRUE(p1.endsWith(Path("file")));
        EXPECT_TRUE(p1.endsWith(p2));

        EXPECT_EQ(false, p1.endsWith(p3));
        EXPECT_EQ(false, p2.endsWith(p3));
        EXPECT_EQ(false, p3.endsWith(p1));
        EXPECT_EQ(false, p3.endsWith(Path{"", "1", "2", "3", "4"}));
    }
}

TEST(TestPath, testContains) {
    const Path p1({"1", "2", "3", "4", "file"});
    const Path p2({"2", "3", "4"});
    const Path p3({"4", "3", "file"});

    EXPECT_TRUE(p1.contains(p1));
    EXPECT_TRUE(p1.contains("file"));
    EXPECT_TRUE(p1.contains("2"));
    EXPECT_TRUE(p1.contains(p2));

    EXPECT_EQ(false, p1.contains(p3));
    EXPECT_EQ(false, p2.contains(p3));

    // Shorter path can not contain a longer one!
    EXPECT_EQ(false, p2.contains(p1));

    EXPECT_EQ(false, p1.contains(Path({"1", "2", "5"})));
}

TEST(TestPath, testGetParent) {
    {
        const Path root("");
        EXPECT_EQ(root, root.getParent());

        const Path p3("file");

        EXPECT_EQ(Path({"1", "2", "3", "4"}), Path({"1", "2", "3", "4", "file"}).getParent());
        EXPECT_EQ(p3, p3.getParent());
        EXPECT_EQ(root, Path({"", "file"}).getParent());
    }
    {
        Path root;
        EXPECT_TRUE(root.empty());

<<<<<<< HEAD
    void testStartsWith() {
        {
            const Path p({"some", "path", "to", "a", "file"});
            CPPUNIT_ASSERT(p.startsWith(p));
            CPPUNIT_ASSERT(p.startsWith("som"));
            CPPUNIT_ASSERT(p.startsWith("some"));

            CPPUNIT_ASSERT_EQUAL(true, p.startsWith(Path{"some", "pa"}));
            CPPUNIT_ASSERT_EQUAL(true, p.startsWith(Path{"some", "path"}));
            CPPUNIT_ASSERT_EQUAL(true, p.startsWith(Path{"some", "path", "t"}));

            CPPUNIT_ASSERT_EQUAL(false, p.startsWith(Path{"so", "pa"}));
            CPPUNIT_ASSERT_EQUAL(false, p.startsWith(Path{"some", "pa", "to"}));
        }

        {
            const Path p1({"1", "2", "3", "4", "file"});
            const Path p2({"1", "2", "3"});
            const Path p3({"2", "3", "4"});

            CPPUNIT_ASSERT(p1.startsWith(p1));
            CPPUNIT_ASSERT(p1.startsWith(Path("1")));
            CPPUNIT_ASSERT(p1.startsWith(p2));

            CPPUNIT_ASSERT_EQUAL(false, p1.startsWith(p3));
            CPPUNIT_ASSERT_EQUAL(false, p2.startsWith(p3));
            CPPUNIT_ASSERT_EQUAL(false, p3.startsWith(p1));
            CPPUNIT_ASSERT_EQUAL(false, p3.startsWith(Path({"2", "3", "4", ""})));
        }
    }

    void testEndsWith() {
        {
            const Path p({"some", "path", "to", "awesome", "file.awe"});
            CPPUNIT_ASSERT(p.endsWith(p));
            CPPUNIT_ASSERT(p.endsWith("awe"));
            CPPUNIT_ASSERT(p.endsWith("file.awe"));

            CPPUNIT_ASSERT_EQUAL(true, p.endsWith(Path{"some", "file.awe"}));
            CPPUNIT_ASSERT_EQUAL(true, p.endsWith(Path{"awesome", "file.awe"}));
            CPPUNIT_ASSERT_EQUAL(true, p.endsWith(Path{"to", "awesome", "file.awe"}));

            CPPUNIT_ASSERT_EQUAL(false, p.endsWith({"to", "awe", "file.awe"}));
            CPPUNIT_ASSERT_EQUAL(false, p.endsWith({"to", "some", "file.awe"}));
        }

        {
            const Path p1({"1", "2", "3", "4", "file"});
            const Path p2({"3", "4", "file"});
            const Path p3({"2", "3", "4"});

            CPPUNIT_ASSERT(p1.endsWith(p1));
            CPPUNIT_ASSERT(p1.endsWith(Path("file")));
            CPPUNIT_ASSERT(p1.endsWith(p2));

            CPPUNIT_ASSERT_EQUAL(false, p1.endsWith(p3));
            CPPUNIT_ASSERT_EQUAL(false, p2.endsWith(p3));
            CPPUNIT_ASSERT_EQUAL(false, p3.endsWith(p1));
            CPPUNIT_ASSERT_EQUAL(false, p3.endsWith(Path{"", "1", "2", "3", "4"}));
        }
=======
        Path p = root.getParent();
        EXPECT_TRUE(p.empty());

        auto somePath = Path{"abc"};
        root = std::move(somePath);
        EXPECT_TRUE(somePath.empty());
        EXPECT_TRUE(!root.empty());
>>>>>>> d28fb640
    }
}

TEST(TestPath, testBasename) {
    EXPECT_EQ(StringView(), Path().getBasename());
    EXPECT_EQ(Path::Delimiter, Path({""}).getBasename());
    EXPECT_EQ(StringView("file"), Path("file").getBasename());
    EXPECT_EQ(StringView("file"), Path({"file"}).getBasename());
    EXPECT_EQ(StringView("file"), Path({"", "file"}).getBasename());

    EXPECT_EQ(StringView("."), Path({"."}).getBasename());
    EXPECT_EQ(StringView(".."), Path({".."}).getBasename());
    EXPECT_EQ(StringView("."), Path({"", "."}).getBasename());
    EXPECT_EQ(StringView(".."), Path({"", ".."}).getBasename());

    EXPECT_EQ(StringView("etc"), Path({"", "etc"}).getBasename());
    EXPECT_EQ(StringView(""), Path({"", "etc", ""}).getBasename());
    EXPECT_EQ(StringView("file"), Path({"", "etc", "file"}).getBasename());
    EXPECT_EQ(StringView(".."), Path({"", "etc", ".."}).getBasename());
    EXPECT_EQ(StringView("."), Path({"etc", "..", "."}).getBasename());

    EXPECT_EQ(StringView("file"), Path({"1", "2", "3", "4", "file"}).getBasename());
}


TEST(TestPath, testUnixBasename) {
    EXPECT_EQ(StringView("lib"),
                            Path::parse("/usr/lib").unwrap().getBasename());

    // FIXME(abbyssoul): This is directly from basename spec which we don't comply with atm :'(
    EXPECT_EQ(StringView("usr"),
                            Path::parse("/usr/").unwrap().getBasename());

    EXPECT_EQ(StringView("/"),
                            Path::parse("/").unwrap().getBasename());
}


TEST(TestPath, testComponents) {
    const String components[] = {"1", "2", "3", "4", "file"};
    const Path p({components[0], components[1], components[2], components[3], components[4]});

    EXPECT_EQ(static_cast<Path::size_type>(5), p.getComponentsCount());
    for (Path::size_type i = 0; i < p.getComponentsCount(); ++i) {
        EXPECT_EQ(components[i], p.getComponent(i));
    }
}

TEST(TestPath, testFirst) {
    EXPECT_EQ(String::Empty, Path().first());
    EXPECT_EQ(String::Empty, Path({""}).first());

    EXPECT_EQ(String("file"), Path({"file"}).first());
    EXPECT_EQ(String("etc"), Path({"etc", "file"}).first());
    EXPECT_EQ(String(""), Path({"", "etc", "file"}).first());
}

TEST(TestPath, testLast) {
    EXPECT_EQ(String::Empty, Path().last());
    EXPECT_EQ(String::Empty, Path({""}).last());

    EXPECT_EQ(String("file"), Path({"file"}).last());
    EXPECT_EQ(String("file"), Path({"etc", "file"}).last());
    EXPECT_EQ(String("file"), Path({"", "etc", "file"}).last());
}

TEST(TestPath, testSubpath) {
    EXPECT_EQ(Path({"1", "2", "3"}), Path({"1", "2", "3", "4", "file"}).subpath(0, 3));
    EXPECT_EQ(Path({"3", "4", "file"}), Path({"1", "2", "3", "4", "file"}).subpath(2, 5));
    EXPECT_EQ(Path({"2", "3"}), Path({"1", "2", "3", "4", "file"}).subpath(1, 3));

    // Error modes:

    // End index outside of path lenght
    EXPECT_THROW(Path({"1", "2", "3", "4", "file"}).subpath(1, 23), IndexOutOfRangeException);
    // Start index oustide of path lenght
    EXPECT_THROW(Path({"1", "2", "3", "4", "file"}).subpath(17, 18), IndexOutOfRangeException);
    // Start greater then end index
    EXPECT_THROW(Path({"1", "2", "3", "4", "file"}).subpath(3, 1), IndexOutOfRangeException);
}


TEST(TestPath, testJoin) {
    EXPECT_EQ(Path({"etc", "file"}), Path("etc").join(Path("file")));
    EXPECT_EQ(Path({"etc", "file"}), Path("etc").join("file"));

    EXPECT_EQ(Path({"etc", "file"}), Path("etc") / Path("file"));
    EXPECT_EQ(Path({"etc", "file"}), Path("etc") / "file");

    EXPECT_EQ(Path({"etc", "file"}), Path::join(Path("etc"), Path("file")));
    EXPECT_EQ(Path({"etc", "file"}), Path::join(Path("etc"), "file"));

    EXPECT_EQ(Path({"etc", "some", "long", "path"}),
                            Path({"etc", "some", "long", "path"}));
    EXPECT_EQ(Path({"etc", "some", "long", "path"}),
                            Path({"etc", "some"}) / Path("long") / Path("path"));
}

TEST(TestPath, testIterable) {
    const Path p({"e", "so", "lon", "path", "foilx"});

    String::size_type i = 0;
    for (auto& v : p) {
        ++i;
        EXPECT_EQ(i, v.length());
    }
}

TEST(TestPath, testForEach) {
    int index = 0;
    Array<int> counts(6);

    Path({"e", "so", "long", "pat", "fx", "x"}).forEach([&index, &counts] (const String& component){
        counts[index++] = component.length();
    });

    EXPECT_EQ(Array<int>({1, 2, 4, 3, 2, 1}), (counts));
}


TEST(TestPath, testIsAbsolute) {
    EXPECT_TRUE(!Path("etc").isAbsolute());
    EXPECT_TRUE(!Path({"etc", "2", "file"}).isAbsolute());
    EXPECT_TRUE(Path({"", "etc", "dir", "file"}).isAbsolute());
    EXPECT_TRUE(Path({"", "2", "f", ""}).isAbsolute());
}


TEST(TestPath, testIsRelative) {
    EXPECT_TRUE(Path("etc").isRelative());
    EXPECT_TRUE(Path({"1", "2", "f"}).isRelative());
    EXPECT_TRUE(!Path({"", "1", "2", "f"}).isRelative());
    EXPECT_TRUE(Path({"1", "2", "f", ""}).isRelative());
}


TEST(TestPath, testNormalize) {

    EXPECT_EQ(Path({"1", "2", "f"}),
                            Path({"1", ".", "2", "f"}).normalize());

    EXPECT_EQ(Path({"1", "f"}),
                            Path({"1", "2", "..", "f"}).normalize());

    EXPECT_EQ(Path({"1", "3"}),
                            Path({".", "1", "2", "..", "3", ".", "f", ".."}).normalize());
}

/**
    * Test implementation and contract of IFormattable
    */
TEST(TestPath, testToString) {
    EXPECT_EQ(String("/"), Path("").toString());
    EXPECT_EQ(String("[:]"), Path("").toString("[:]"));
    EXPECT_EQ(String("filename"), Path("filename").toString());
    EXPECT_EQ(String("filename"), Path("filename").toString("[:]"));

    {
        const Path p({"3", "2", "1"});
        EXPECT_EQ(String("3/2/1"), p.toString());

        EXPECT_EQ(String("3|:2|:1"), p.toString("|:"));
    }

    {
        const Path p({"", "etc", "something", "1"});
        EXPECT_EQ(String("/etc/something/1"), p.toString());

        EXPECT_EQ(String("|:etc|:something|:1"), p.toString("|:"));
    }
}


/**
    * Test implementation and contract of parsable
    */
TEST(TestPath, testParsing) {
    {
        EXPECT_EQ(Path("some-long_path"),
                                Path::parse("some-long_path").unwrap());
    }
    {
        EXPECT_EQ(Path({"", "etc"}),
                                Path::parse("/etc").unwrap());
    }
    {
        EXPECT_EQ(Path::Root, Path::parse("").unwrap());
        EXPECT_EQ(Path::Root, Path::parse("/").unwrap());
        EXPECT_EQ(Path::Root, Path::parse(Path::Delimiter).unwrap());
    }
    {
        EXPECT_EQ(Path({"some", "file", "path.321"}),
                                Path::parse("some/file/path.321").unwrap());
    }
    {
        EXPECT_EQ(Path({"some", "file", "path.321"}),
                                Path::parse("some/file/path.321/").unwrap());
    }
    {
        EXPECT_EQ(Path({"some", "file", "", "path.321"}),
                                Path::parse("some/file//path.321/").unwrap());
    }
    {
        EXPECT_EQ(Path({"", "!)", "$@#&@#", "some", "file", "path"}),
                                Path::parse("/!)/$@#&@#/some/file/path").unwrap());
    }
    {
        EXPECT_EQ(Path({"some", "file", "path"}),
                                Path::parse("some.file.path", ".").unwrap());
    }
    {
        EXPECT_EQ(Path({"some", "file", "", "path"}),
                                Path::parse("some.file..path", ".").unwrap());
    }
    {
        EXPECT_EQ(Path({"", "some", "file", "path"}),
                                Path::parse("{?some{?file{?path{?", "{?").unwrap());
    }
    {
        EXPECT_EQ(Path({"", "some", "", "file", "path"}),
                                Path::parse("{?some{?{?file{?path{?", "{?").unwrap());
    }
}

/**
    * Test consistency of parsing and toString implementation
    */
TEST(TestPath, testParsing_and_ToString_are_consistent) {
    {
        const String src("some-long_path");
        const auto v = Path::parse(src.view()).unwrap();
        EXPECT_EQ(src, v.toString());
    }
    {
        const String src("some/file/path.321");
        const auto v = Path::parse(src.view()).unwrap();
        EXPECT_EQ(src, v.toString());
    }
    {
        EXPECT_EQ(String("some/file/path.321"),
                                Path::parse("some/file/path.321/")
                                .unwrap()
                                .toString());
    }
    {
        const String src("/!)/$@#&@#/some/file/path");
        const auto v = Path::parse(src.view()).unwrap();
        EXPECT_EQ(src, v.toString());
    }
    {
        const String src("some.file.path");
        const auto v = Path::parse(src.view(), "\\.").unwrap();
        EXPECT_EQ(src, v.toString("."));
    }
    {
        const String src("some.file..path");
        const auto v = Path::parse(src.view(), "\\.").unwrap();
        EXPECT_EQ(src, v.toString("."));
    }
    {
        EXPECT_EQ(String("{?some{?file{?path"),
                                Path::parse("{?some{?file{?path{?", "{?")
                                .unwrap()
                                .toString("{?"));
    }
}<|MERGE_RESOLUTION|>--- conflicted
+++ resolved
@@ -115,12 +115,12 @@
         EXPECT_TRUE(p.startsWith("som"));
         EXPECT_TRUE(p.startsWith("some"));
 
-        EXPECT_EQ(true, p.startsWith({"some", "pa"}));
-        EXPECT_EQ(true, p.startsWith({"some", "path"}));
-        EXPECT_EQ(true, p.startsWith({"some", "path", "t"}));
-
-        EXPECT_EQ(false, p.startsWith({"so", "pa"}));
-        EXPECT_EQ(false, p.startsWith({"some", "pa", "to"}));
+        EXPECT_EQ(true, p.startsWith(Path{"some", "pa"}));
+        EXPECT_EQ(true, p.startsWith(Path{"some", "path"}));
+        EXPECT_EQ(true, p.startsWith(Path{"some", "path", "t"}));
+
+        EXPECT_EQ(false, p.startsWith(Path{"so", "pa"}));
+        EXPECT_EQ(false, p.startsWith(Path{"some", "pa", "to"}));
     }
 
     {
@@ -139,6 +139,7 @@
     }
 }
 
+
 TEST(TestPath, testEndsWith) {
     {
         const Path p({"some", "path", "to", "awesome", "file.awe"});
@@ -146,9 +147,9 @@
         EXPECT_TRUE(p.endsWith("awe"));
         EXPECT_TRUE(p.endsWith("file.awe"));
 
-        EXPECT_EQ(true, p.endsWith({"some", "file.awe"}));
-        EXPECT_EQ(true, p.endsWith({"awesome", "file.awe"}));
-        EXPECT_EQ(true, p.endsWith({"to", "awesome", "file.awe"}));
+        EXPECT_EQ(true, p.endsWith(Path{"some", "file.awe"}));
+        EXPECT_EQ(true, p.endsWith(Path{"awesome", "file.awe"}));
+        EXPECT_EQ(true, p.endsWith(Path{"to", "awesome", "file.awe"}));
 
         EXPECT_EQ(false, p.endsWith({"to", "awe", "file.awe"}));
         EXPECT_EQ(false, p.endsWith({"to", "some", "file.awe"}));
@@ -170,6 +171,7 @@
     }
 }
 
+
 TEST(TestPath, testContains) {
     const Path p1({"1", "2", "3", "4", "file"});
     const Path p2({"2", "3", "4"});
@@ -204,68 +206,6 @@
         Path root;
         EXPECT_TRUE(root.empty());
 
-<<<<<<< HEAD
-    void testStartsWith() {
-        {
-            const Path p({"some", "path", "to", "a", "file"});
-            CPPUNIT_ASSERT(p.startsWith(p));
-            CPPUNIT_ASSERT(p.startsWith("som"));
-            CPPUNIT_ASSERT(p.startsWith("some"));
-
-            CPPUNIT_ASSERT_EQUAL(true, p.startsWith(Path{"some", "pa"}));
-            CPPUNIT_ASSERT_EQUAL(true, p.startsWith(Path{"some", "path"}));
-            CPPUNIT_ASSERT_EQUAL(true, p.startsWith(Path{"some", "path", "t"}));
-
-            CPPUNIT_ASSERT_EQUAL(false, p.startsWith(Path{"so", "pa"}));
-            CPPUNIT_ASSERT_EQUAL(false, p.startsWith(Path{"some", "pa", "to"}));
-        }
-
-        {
-            const Path p1({"1", "2", "3", "4", "file"});
-            const Path p2({"1", "2", "3"});
-            const Path p3({"2", "3", "4"});
-
-            CPPUNIT_ASSERT(p1.startsWith(p1));
-            CPPUNIT_ASSERT(p1.startsWith(Path("1")));
-            CPPUNIT_ASSERT(p1.startsWith(p2));
-
-            CPPUNIT_ASSERT_EQUAL(false, p1.startsWith(p3));
-            CPPUNIT_ASSERT_EQUAL(false, p2.startsWith(p3));
-            CPPUNIT_ASSERT_EQUAL(false, p3.startsWith(p1));
-            CPPUNIT_ASSERT_EQUAL(false, p3.startsWith(Path({"2", "3", "4", ""})));
-        }
-    }
-
-    void testEndsWith() {
-        {
-            const Path p({"some", "path", "to", "awesome", "file.awe"});
-            CPPUNIT_ASSERT(p.endsWith(p));
-            CPPUNIT_ASSERT(p.endsWith("awe"));
-            CPPUNIT_ASSERT(p.endsWith("file.awe"));
-
-            CPPUNIT_ASSERT_EQUAL(true, p.endsWith(Path{"some", "file.awe"}));
-            CPPUNIT_ASSERT_EQUAL(true, p.endsWith(Path{"awesome", "file.awe"}));
-            CPPUNIT_ASSERT_EQUAL(true, p.endsWith(Path{"to", "awesome", "file.awe"}));
-
-            CPPUNIT_ASSERT_EQUAL(false, p.endsWith({"to", "awe", "file.awe"}));
-            CPPUNIT_ASSERT_EQUAL(false, p.endsWith({"to", "some", "file.awe"}));
-        }
-
-        {
-            const Path p1({"1", "2", "3", "4", "file"});
-            const Path p2({"3", "4", "file"});
-            const Path p3({"2", "3", "4"});
-
-            CPPUNIT_ASSERT(p1.endsWith(p1));
-            CPPUNIT_ASSERT(p1.endsWith(Path("file")));
-            CPPUNIT_ASSERT(p1.endsWith(p2));
-
-            CPPUNIT_ASSERT_EQUAL(false, p1.endsWith(p3));
-            CPPUNIT_ASSERT_EQUAL(false, p2.endsWith(p3));
-            CPPUNIT_ASSERT_EQUAL(false, p3.endsWith(p1));
-            CPPUNIT_ASSERT_EQUAL(false, p3.endsWith(Path{"", "1", "2", "3", "4"}));
-        }
-=======
         Path p = root.getParent();
         EXPECT_TRUE(p.empty());
 
@@ -273,9 +213,9 @@
         root = std::move(somePath);
         EXPECT_TRUE(somePath.empty());
         EXPECT_TRUE(!root.empty());
->>>>>>> d28fb640
-    }
-}
+    }
+}
+
 
 TEST(TestPath, testBasename) {
     EXPECT_EQ(StringView(), Path().getBasename());
