--- conflicted
+++ resolved
@@ -1067,7 +1067,7 @@
 
     EXPECT_TRUE(!futureArrayReady);
 
-    promises.forEachIndexed([](int index, Promise<int>& promise) {
+    promises.forEach([](int index, Promise<int>& promise) {
         promise.setValue(bias + index);
     });
 
@@ -1134,14 +1134,11 @@
     EXPECT_TRUE(!futureArrayReady);
     EXPECT_TRUE(!futureArrayErrored);
 
-<<<<<<< HEAD
-        promises.forEach([](int index, Promise<int>& promise) {
-=======
-    promises.forEachIndexed([](int index, Promise<int>& promise) {
+
+    promises.forEach([](int index, Promise<int>& promise) {
         if ((index % failEach) == 0) {
             promise.setError(Error("failed", 321));
         } else {
->>>>>>> d28fb640
             promise.setValue(bias + index);
         }
     });
@@ -1174,73 +1171,22 @@
             futureArrayErrored = true;
         });
 
+
     EXPECT_TRUE(!futureArrayReady);
     EXPECT_TRUE(!futureArrayErrored);
 
-<<<<<<< HEAD
-        promises.forEach([](int index, Promise<int>& promise) {
-            if ((index % failEach) == 0) {
-                promise.setError(Error("failed", 321));
-            } else {
-                promise.setValue(bias + index);
-            }
-        });
-
-        CPPUNIT_ASSERT(!futureArrayReady);
-        CPPUNIT_ASSERT(futureArrayErrored);
-    }
-
-
-    void testCollectVoidWhenOneFailure() {
-        const uint testGroupSize = 16;
-        const uint failEach = 12;
-
-        Array<Promise<void>> promises(testGroupSize);
-        std::vector<Future<void>> futures;
-        futures.reserve(testGroupSize);
-        promises.forEach([&futures](Promise<void>& promise) {
-            futures.push_back(promise.getFuture());
-        });
-
-        Future<void> futureArray = collect(futures);
-
-        bool futureArrayReady = false;
-        bool futureArrayErrored = false;
-        futureArray
-            .then([&futureArrayReady]() {
-                futureArrayReady = true;
-            })
-            .onError([&futureArrayErrored](Error&& ) {
-                futureArrayErrored = true;
-            });
-
-        CPPUNIT_ASSERT(!futureArrayReady);
-        CPPUNIT_ASSERT(!futureArrayErrored);
-
-        promises.forEach([failEach](auto index, Promise<void>& promise) {
-            if ((index % failEach) == 0) {
-                promise.setError(Error("failed", 321));
-            } else {
-                promise.setValue();
-            }
-        });
-
-        CPPUNIT_ASSERT(!futureArrayReady);
-        CPPUNIT_ASSERT(futureArrayErrored);
-    }
-=======
-    promises.forEachIndexed([failEach](auto index, Promise<void>& promise) {
+    promises.forEach([failEach](auto index, Promise<void>& promise) {
         if ((index % failEach) == 0) {
             promise.setError(Error("failed", 321));
         } else {
             promise.setValue();
         }
     });
->>>>>>> d28fb640
 
     EXPECT_TRUE(!futureArrayReady);
     EXPECT_TRUE(futureArrayErrored);
 }
+
 
 TEST(TestFuture, testThenFiredDeletesClosure) {
     Promise<int> p;
